// SPDX-License-Identifier: MIT
pragma solidity ^0.8.19;

import { Script } from "forge-std/Script.sol";

import "@openzeppelin/contracts/utils/Strings.sol";
import { AutoSavings } from "src/AutoSavings/AutoSavings.sol";
import { ColdStorageHook } from "src/ColdStorageHook/ColdStorageHook.sol";
import { ColdStorageFlashloan } from "src/ColdStorageHook/ColdStorageFlashloan.sol";
import { DeadmanSwitch } from "src/DeadmanSwitch/DeadmanSwitch.sol";
import { HookMultiPlexer } from "src/HookMultiPlexer/HookMultiPlexer.sol";
import { MultiFactor } from "src/MultiFactor/MultiFactor.sol";
import { OwnableExecutor } from "src/OwnableExecutor/OwnableExecutor.sol";
import { OwnableValidator } from "src/OwnableValidator/OwnableValidator.sol";
import { RegistryHook } from "src/RegistryHook/RegistryHook.sol";
import { ScheduledOrders } from "src/ScheduledOrders/ScheduledOrders.sol";
import { ScheduledTransfers } from "src/ScheduledTransfers/ScheduledTransfers.sol";
import { SocialRecovery } from "src/SocialRecovery/SocialRecovery.sol";
import { FlashloanCallback } from "src/Flashloan/FlashloanCallback.sol";
import { FlashloanLender } from "src/Flashloan/flashloanLender.sol";

import "forge-std/console2.sol";

interface IRegistry {
    function deployModule(
        bytes32 salt,
        bytes32 resolverUID,
        bytes calldata initCode,
        bytes calldata metadata,
        bytes calldata resolverContext
    )
        external
        payable
        returns (address moduleAddress);

    function calcModuleAddress(
        bytes32 salt,
        bytes calldata initCode
    )
        external
        view
        returns (address);
}

struct Deployments {
    address ownableValidator;
    address ownableExecutor;
    address autosavings;
    address flashloanCallback;
    address flashloanLender;
    address coldStorageHook;
    address coldStorageFlashloan;
    address deadmanSwitch;
    address hookMultiPlexer;
    address multiFactor;
    address registryHook;
    address scheduledOrders;
    address scheduledTransfers;
    address socialRecovery;
    address deployer;
    bytes32 salt;
}

library Inspect {
    function isContract(address _addr) internal returns (bool isContract) {
        uint32 size;
        assembly {
            size := extcodesize(_addr)
        }
        return (size > 0);
    }
}

/**
 * @title Deploy
 * @author @kopy-kat
 */
contract DeployScript is Script {
    using Inspect for address;

    address registry = 0x000000000069E2a187AEFFb852bF3cCdC95151B2;
    IRegistry _registry = IRegistry(registry);

    function run() public {
        // Arbitrum
        // vm.createSelectFork("arbitrum");
        // console2.log("Deploying to arbitrum");
        // if (registry.isContract()) deploy();
        // else console2.log("Registry not deployed on arbitrum");

        // Avalanche
        // vm.createSelectFork("avalanche");
        // console2.log("Deploying to avalanche");
        // if (registry.isContract()) deploy();
        // else console2.log("Registry not deployed on avalanche");

        // Avalanche Fuji
        // vm.createSelectFork("avalanche-fuji");
        // console2.log("Deploying to avalanche-fuji");
        // if (registry.isContract()) deploy();
        // else console2.log("Registry not deployed on avalanche-fuji");

        // Localhost
        // vm.createSelectFork("localhost");
        // console2.log("Deploying to localhost");
        // if (registry.isContract()) deploy();
        // else console2.log("Registry not deployed on localhost");

        // Mainnet
        // vm.createSelectFork("mainnet");
        // console2.log("Deploying to mainnet");
        // if (registry.isContract()) deploy();
        // else console2.log("Registry not deployed on mainnet");

        // Optimism
        // vm.createSelectFork("optimism");
        // console2.log("Deploying to optimism");
        // if (registry.isContract()) deploy();
        // else console2.log("Registry not deployed on optimism");

        // Optimism Sepolia
        // vm.createSelectFork("optimism-sepolia");
        // console2.log("Deploying to optimism-sepolia");
        // if (registry.isContract()) deploy();
        // else console2.log("Registry not deployed on optimism-sepolia");

        // Polygon
        // vm.createSelectFork("polygon");
        // console2.log("Deploying to polygon");
        // if (registry.isContract()) deploy();
        // else console2.log("Registry not deployed on polygon");
        //
        // Polygon Amoy
        // vm.createSelectFork("polygon-amoy");
        // console2.log("Deploying to polygon-amoy");
        // if (registry.isContract()) deploy();
        // else console2.log("Registry not deployed on polygon-amoy");

        // Sepolia
        // vm.createSelectFork("sepolia");
        // console2.log("Deploying to sepolia");
        // if (registry.isContract()) deploy();
        // else console2.log("Registry not deployed on sepolia");
        //
        // Gnosis
        // vm.createSelectFork("gnosis");
        // console2.log("Deploying to gnosis");
        // if (registry.isContract()) deploy();
        // else console2.log("Registry not deployed on gnosis");

        // Gnosis Chiado
        // vm.createSelectFork("gnosis-chidao");
        // console2.log("Deploying to gnosis-chidao");
        // if (registry.isContract()) deploy();
        // else console2.log("Registry not deployed on gnosis-chidao");

        // BSC Testnet
        // vm.createSelectFork("bsc-testnet");
        // console2.log("Deploying to bsc-testnet");
        // if (registry.isContract()) deploy();
        // else console2.log("Registry not deployed on bsc-testnet");

        // BSC
        // vm.createSelectFork("bsc");
        // console2.log("Deploying to bsc");
        // if (registry.isContract()) deploy();
        // else console2.log("Registry not deployed on bsc");

        // Base
        // vm.createSelectFork("base");
        // console2.log("Deploying to base");
        // if (registry.isContract()) deploy();
        // else console2.log("Registry not deployed on base");

        // Base Sepolia
        // console2.log("Deploying to base-sepolia");
        // vm.createSelectFork("base-sepolia");
        // if (registry.isContract()) deploy();
        // else console2.log("Registry not deployed on base-sepolia");

        // Scroll Testnet
        // vm.createSelectFork("scroll-testnet");
        // console2.log("Deploying to scroll-testnet");
        // if (registry.isContract()) deploy();
        // else console2.log("Registry not deployed on scroll-testnet");

        // Scroll
        // vm.createSelectFork("scroll");
        // console2.log("Deploying to scroll");
        // if (registry.isContract()) deploy();
        // else console2.log("Registry not deployed on scroll");

<<<<<<< HEAD
        // vm.createSelectFork("celo");
        // console2.log("Deploying to celo");
        // if (registry.isContract()) deploy();
        // else console2.log("Registry not deployed on celo");
=======
        // Celo
        vm.createSelectFork("celo");
        console2.log("Deploying to celo");
        if (registry.isContract()) deploy();
        else console2.log("Registry not deployed on celo");
>>>>>>> 2af0f776
    }

    function deploy() public {
        bytes32 salt = bytes32(0x0000000000000000000000000000000000000000000000000000000000001337);
        bytes32 resolverUID =
            bytes32(0xDBCA873B13C783C0C9C6DDFC4280E505580BF6CC3DAC83F8A0F7B44ACAAFCA4F);
        vm.startBroadcast(vm.envUint("PRIVATE_KEY"));

        Deployments memory env;

        env.deployer = vm.addr(vm.envUint("PRIVATE_KEY"));
        env.salt = salt;

        env.ownableValidator =
            _registryDeploy(salt, resolverUID, type(OwnableValidator).creationCode, "", "");
        // env.ownableExecutor =
        //     _registryDeploy(salt, resolverUID, type(OwnableExecutor).creationCode, "", "");
        // env.coldStorageHook =
        //     _registryDeploy(salt, resolverUID, type(ColdStorageHook).creationCode, "", "");
        // env.coldStorageFlashloan =
        //     _registryDeploy(salt, resolverUID, type(ColdStorageFlashloan).creationCode, "", "");

        // // env.autosavings =
        // //     _registryDeploy(salt, resolverUID, type(AutoSavings).creationCode, "", "");

        // env.deadmanSwitch =
        //     _registryDeploy(salt, resolverUID, type(DeadmanSwitch).creationCode, "", "");
        // env.hookMultiPlexer = _registryDeploy(
        //     salt,
        //     resolverUID,
        //     abi.encodePacked(type(HookMultiPlexer).creationCode, abi.encode(registry)),
        //     "",
        //     ""
        // );
        // env.multiFactor = _registryDeploy(
        //     salt,
        //     resolverUID,
        //     abi.encodePacked(type(MultiFactor).creationCode, abi.encode(registry)),
        //     "",
        //     ""
        // );
        // env.registryHook =
        //     _registryDeploy(salt, resolverUID, type(RegistryHook).creationCode, "", "");
        // // env.scheduledOrders =
        // //     _registryDeploy(salt, resolverUID, type(ScheduledOrders).creationCode, "",
        // // "");
        // env.scheduledTransfers =
        //     _registryDeploy(salt, resolverUID, type(ScheduledTransfers).creationCode, "", "");
        // env.socialRecovery =
        //     _registryDeploy(salt, resolverUID, type(SocialRecovery).creationCode, "", "");

        vm.stopBroadcast();

        _logJson(env);
    }

    function _registryDeploy(
        bytes32 salt,
        bytes32 resolverUID,
        bytes memory initCode,
        bytes memory metadata,
        bytes memory resolverContext
    )
        internal
        returns (address module)
    {
        module = _registry.calcModuleAddress(salt, initCode);
        if (!module.isContract()) {
            address temp =
                _registry.deployModule(salt, resolverUID, initCode, metadata, resolverContext);
            require(temp == module, "DeployScript: Mismatching module address");
        }
    }

    function _logJson(Deployments memory env) internal {
        string memory root = "some key";
        vm.serializeUint(root, "chainId", block.chainid);
        vm.serializeAddress(root, "broadcastEOA", env.deployer);

        string memory deployments = "deployments";

        string memory item = "OwnableValidator";
        vm.serializeAddress(item, "address", env.ownableValidator);
        vm.serializeBytes32(item, "salt", env.salt);
        vm.serializeAddress(item, "deployer", env.deployer);
        item = vm.serializeAddress(item, "factory", registry);
        vm.serializeString(deployments, "ownableValidator", item);

        item = "OwnableExecutor";
        vm.serializeAddress(item, "address", env.ownableExecutor);
        vm.serializeBytes32(item, "salt", env.salt);
        vm.serializeAddress(item, "deployer", env.deployer);
        item = vm.serializeAddress(item, "factory", registry);
        vm.serializeString(deployments, "ownableExecutor", item);

        item = "ColdStorageHook";
        vm.serializeAddress(item, "address", env.coldStorageHook);
        vm.serializeBytes32(item, "salt", env.salt);
        vm.serializeAddress(item, "deployer", env.deployer);
        item = vm.serializeAddress(item, "factory", registry);

        vm.serializeString(deployments, "coldStorageHook", item);

        item = "ColdStorageFlashloan";
        vm.serializeAddress(item, "address", env.coldStorageFlashloan);
        vm.serializeBytes32(item, "salt", env.salt);
        vm.serializeAddress(item, "deployer", env.deployer);
        item = vm.serializeAddress(item, "factory", registry);
        vm.serializeString(deployments, "coldStorageFlashloan", item);

        item = "DeadmanSwitch";
        vm.serializeAddress(item, "address", env.deadmanSwitch);
        vm.serializeBytes32(item, "salt", env.salt);
        vm.serializeAddress(item, "deployer", env.deployer);
        item = vm.serializeAddress(item, "factory", registry);
        vm.serializeString(deployments, "deadmanSwitch", item);

        item = "HookMultiPlexer";
        vm.serializeAddress(item, "address", env.hookMultiPlexer);
        vm.serializeBytes32(item, "salt", env.salt);
        vm.serializeAddress(item, "deployer", env.deployer);
        item = vm.serializeAddress(item, "factory", registry);
        vm.serializeString(deployments, "hookMultiPlexer", item);

        item = "MultiFactor";
        vm.serializeAddress(item, "address", env.multiFactor);
        vm.serializeBytes32(item, "salt", env.salt);
        vm.serializeAddress(item, "deployer", env.deployer);
        item = vm.serializeAddress(item, "factory", registry);
        vm.serializeString(deployments, "multiFactor", item);

        item = "RegistryHook";
        vm.serializeAddress(item, "address", env.registryHook);
        vm.serializeBytes32(item, "salt", env.salt);
        vm.serializeAddress(item, "deployer", env.deployer);
        item = vm.serializeAddress(item, "factory", registry);
        vm.serializeString(deployments, "registryHook", item);

        item = "AutoSavings";
        vm.serializeAddress(item, "address", env.autosavings);
        vm.serializeBytes32(item, "salt", env.salt);
        vm.serializeAddress(item, "deployer", env.deployer);
        item = vm.serializeAddress(item, "factory", registry);
        vm.serializeString(deployments, "autoSavings", item);

        item = "ScheduledOrders";
        vm.serializeAddress(item, "address", env.scheduledOrders);
        vm.serializeBytes32(item, "salt", env.salt);
        vm.serializeAddress(item, "deployer", env.deployer);
        item = vm.serializeAddress(item, "factory", registry);
        vm.serializeString(deployments, "scheduledOrders", item);

        item = "ScheduledTransfers";
        vm.serializeAddress(item, "address", env.scheduledTransfers);
        vm.serializeBytes32(item, "salt", env.salt);
        vm.serializeAddress(item, "deployer", env.deployer);
        item = vm.serializeAddress(item, "factory", registry);
        vm.serializeString(deployments, "scheduledTransfers", item);

        item = "SocialRecovery";
        vm.serializeAddress(item, "address", env.socialRecovery);
        vm.serializeBytes32(item, "salt", env.salt);
        vm.serializeAddress(item, "deployer", env.deployer);
        item = vm.serializeAddress(item, "factory", registry);
        vm.serializeString(deployments, "socialRecovery", item);

        string memory output = vm.serializeUint(deployments, "timestamp", block.timestamp);
        string memory finalJson = vm.serializeString(root, "deployments", output);

        string memory fileName =
            string(abi.encodePacked("./deployments/", Strings.toString(block.chainid), ".json"));
        console2.log("Writing to file: ", fileName);

        vm.writeJson(finalJson, fileName);
    }
}<|MERGE_RESOLUTION|>--- conflicted
+++ resolved
@@ -190,18 +190,12 @@
         // if (registry.isContract()) deploy();
         // else console2.log("Registry not deployed on scroll");
 
-<<<<<<< HEAD
+
         // vm.createSelectFork("celo");
         // console2.log("Deploying to celo");
         // if (registry.isContract()) deploy();
         // else console2.log("Registry not deployed on celo");
-=======
-        // Celo
-        vm.createSelectFork("celo");
-        console2.log("Deploying to celo");
-        if (registry.isContract()) deploy();
-        else console2.log("Registry not deployed on celo");
->>>>>>> 2af0f776
+
     }
 
     function deploy() public {
